--- conflicted
+++ resolved
@@ -194,13 +194,7 @@
 
 This repository includes a lightweight [LoRA](https://arxiv.org/abs/2106.09685) implementation for adapting TranscriptFormer to new datasets.
 
-<<<<<<< HEAD
-- `src/transcriptformer/model/lora.py` provides the `LoRALinear` layer and an `apply_lora` function controlled by a `LoRAConfig` dataclass. Modules whose names contain any of `LoRAConfig.target_modules` (defaults to `("linear1", "linear2", "linears")`) are replaced with LoRA adapters.
-- `finetune_lora.py` demonstrates how to load a pretrained checkpoint, apply LoRA adapters and run a simple training loop. The script exposes `--lora-r`, `--lora-alpha` and `--lora-dropout` arguments for configuring the adapters.
-=======
-- `src/transcriptformer/model/lora.py` defines the `LoRALinear` layer and an `apply_lora` utility that swaps every `nn.Linear` whose name matches the default patterns.
-- `finetune_lora.py` demonstrates how to load a pretrained checkpoint, apply LoRA adapters and run a simple training loop.
->>>>>>> 601c5ba5
+
 
 Run the example with:
 
@@ -208,12 +202,6 @@
 python finetune_lora.py \
   --checkpoint-path ./checkpoints/tf_sapiens \
   --train-files path/to/train.h5ad \
-<<<<<<< HEAD
-  --output-path lora_weights.pt \
-  --lora-r 4 --lora-alpha 16 --lora-dropout 0.0
-=======
-  --output-path lora_weights.pt
->>>>>>> 601c5ba5
 ```
 
 The script uses `AnnDataset` for preprocessing so the inputs match those used during pretraining. Training logic is minimal (one epoch with PyTorch Lightning) and is intended as a starting point for custom fine‑tuning workflows. Only the adapter weights are saved to keep checkpoints small.
